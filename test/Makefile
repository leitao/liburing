prefix ?= /usr
datadir ?= $(prefix)/share

INSTALL=install

ifneq ($(MAKECMDGOALS),clean)
include ../config-host.mak
endif

CPPFLAGS ?=

override CPPFLAGS += \
	-D_GNU_SOURCE \
	-D__SANE_USERSPACE_TYPES__ \
	-I../src/include/ \
	-include ../config-host.h

CFLAGS ?= -g -O2 -Wall -Wextra
XCFLAGS = -Wno-unused-parameter -Wno-sign-compare

ifdef CONFIG_HAVE_STRINGOP_OVERFLOW
	XCFLAGS += -Wstringop-overflow=0
endif

ifdef CONFIG_HAVE_ARRAY_BOUNDS
	XCFLAGS += -Warray-bounds=0
endif

CXXFLAGS ?= $(CFLAGS)
override CFLAGS += $(XCFLAGS) -DLIBURING_BUILD_TEST
override CXXFLAGS += $(XCFLAGS) -std=c++11 -DLIBURING_BUILD_TEST

LDFLAGS ?=
override LDFLAGS += -L../src/ -luring -lpthread

# Please keep this list sorted alphabetically.
test_srcs := \
	232c93d07b74.c \
	35fa71a030ca.c \
	500f9fbadef8.c \
	7ad0e4b2f83c.c \
	8a9973408177.c \
	917257daa0fe.c \
	a0908ae19763.c \
	a4c0b3decb33.c \
	accept.c \
	accept-link.c \
	accept-reuse.c \
	accept-test.c \
	across-fork.c \
	b19062a56726.c \
	b5837bd5311d.c \
	ce593a6c480a.c \
	close-opath.c \
	connect.c \
	cq-full.c \
	cq-overflow.c \
	cq-peek-batch.c \
	cq-ready.c \
	cq-size.c \
	d4ae271dfaae.c \
	d77a67ed5f27.c \
	defer.c \
	double-poll-crash.c \
	drop-submit.c \
	eeed8b54e0df.c \
	empty-eownerdead.c \
	eventfd.c \
	eventfd-disable.c \
	eventfd-reg.c \
	eventfd-ring.c \
	exec-target.c \
	exit-no-cleanup.c \
	fadvise.c \
	fallocate.c \
	fc2a85cb02ef.c \
	file-register.c \
	files-exit-hang-poll.c \
	files-exit-hang-timeout.c \
	file-update.c \
	file-verify.c \
	fixed-buf-iter.c \
	fixed-link.c \
	fixed-reuse.c \
	fpos.c \
	fsync.c \
	hardlink.c \
	io-cancel.c \
	iopoll.c \
	io_uring_enter.c \
	io_uring_register.c \
	io_uring_setup.c \
	lfs-openat.c \
	lfs-openat-write.c \
	link.c \
	link_drain.c \
	link-timeout.c \
	madvise.c \
	mkdir.c \
	msg-ring.c \
	multicqes_drain.c \
	nop-all-sizes.c \
	nop.c \
	openat2.c \
	open-close.c \
	open-direct-link.c \
	open-direct-pick.c \
	personality.c \
	pipe-eof.c \
	pipe-reuse.c \
	poll.c \
	poll-cancel.c \
	poll-cancel-all.c \
	poll-cancel-ton.c \
	poll-link.c \
	poll-many.c \
	poll-mshot-update.c \
	poll-ring.c \
	poll-v-poll.c \
	pollfree.c \
	probe.c \
	read-write.c \
	recv-msgall.c \
	recv-msgall-stream.c \
	register-restrictions.c \
	rename.c \
	ring-leak2.c \
	ring-leak.c \
	rsrc_tags.c \
	rw_merge_test.c \
	self.c \
	sendmsg_fs_cve.c \
	send_recv.c \
	send_recvmsg.c \
	shared-wq.c \
	short-read.c \
	shutdown.c \
	sigfd-deadlock.c \
	skip-cqe.c \
	socket-rw.c \
	socket-rw-eagain.c \
	socket-rw-offset.c \
	splice.c \
	sq-full.c \
	sq-full-cpp.cc \
	sqpoll-cancel-hang.c \
	sqpoll-disable-exit.c \
	sq-poll-dup.c \
	sqpoll-exit-hang.c \
	sq-poll-kthread.c \
	sq-poll-share.c \
	sqpoll-sleep.c \
	sq-space_left.c \
	stdout.c \
	submit-link-fail.c \
	submit-reuse.c \
	symlink.c \
	teardowns.c \
	thread-exit.c \
	timeout.c \
	timeout-new.c \
	timeout-overflow.c \
	tty-write-dpoll.c \
	unlink.c \
	wakeup-hang.c \
<<<<<<< HEAD
=======
	xattr.c \
	skip-cqe.c \
>>>>>>> e5dcfbf4
	# EOL


all_targets :=
include ../Makefile.quiet


ifdef CONFIG_HAVE_STATX
	test_srcs += statx.c
endif

ifdef CONFIG_HAVE_GLIBC_STATX
	test_srcs += statx.c
endif
all_targets += statx.t


ifdef CONFIG_HAVE_CXX
	test_srcs += sq-full-cpp.cc
endif
all_targets += sq-full-cpp.t


test_targets := $(patsubst %.c,%,$(test_srcs))
test_targets := $(patsubst %.cc,%,$(test_targets))
run_test_targets := $(patsubst %,%.run_test,$(test_targets))
test_targets := $(patsubst %,%.t,$(test_targets))
all_targets += $(test_targets)

#
# Build ../src/syscall.c manually from test's Makefile to support
# liburing nolibc.
#
# Functions in ../src/syscall.c require libc to work with, if we
# build liburing without libc, we don't have those functions
# in liburing.a. So build it manually here.
#
helpers = helpers.o ../src/syscall.o

all: $(test_targets)

../src/syscall.o: ../src/syscall.c
	$(QUIET_CC)$(CC) $(CPPFLAGS) $(CFLAGS) -o $@ -c $<

helpers.o: helpers.c
	$(QUIET_CC)$(CC) $(CPPFLAGS) $(CFLAGS) -o $@ -c $<

%.t: %.c $(helpers) helpers.h ../src/liburing.a
	$(QUIET_CC)$(CC) $(CPPFLAGS) $(CFLAGS) -o $@ $< $(helpers) $(LDFLAGS)

%.t: %.cc $(helpers) helpers.h ../src/liburing.a
	$(QUIET_CXX)$(CXX) $(CPPFLAGS) $(CXXFLAGS) -o $@ $< $(helpers) $(LDFLAGS)


install: $(test_targets) runtests.sh runtests-loop.sh
	$(INSTALL) -D -d -m 755 $(datadir)/liburing-test/
	$(INSTALL) -D -m 755 $(test_targets) $(datadir)/liburing-test/
	$(INSTALL) -D -m 755 runtests.sh  $(datadir)/liburing-test/
	$(INSTALL) -D -m 755 runtests-loop.sh  $(datadir)/liburing-test/

clean:
	@rm -f $(all_targets) helpers.o output/*
	@rm -rf output/

runtests: all
	@./runtests.sh $(test_targets)

runtests-loop: all
	@./runtests-loop.sh $(test_targets)

%.run_test: %.t
	@./runtests-quiet.sh $<

runtests-parallel: $(run_test_targets)
	@echo "All tests passed"

.PHONY: all install clean runtests runtests-loop runtests-parallel<|MERGE_RESOLUTION|>--- conflicted
+++ resolved
@@ -163,11 +163,8 @@
 	tty-write-dpoll.c \
 	unlink.c \
 	wakeup-hang.c \
-<<<<<<< HEAD
-=======
 	xattr.c \
 	skip-cqe.c \
->>>>>>> e5dcfbf4
 	# EOL
 
 
